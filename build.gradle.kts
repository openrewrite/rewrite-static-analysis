@Suppress("GradlePackageUpdate")

plugins {
    id("org.openrewrite.build.recipe-library") version "latest.release"
}
<<<<<<< HEAD
java {
    toolchain {
        languageVersion = JavaLanguageVersion.of(17)
    }
    sourceCompatibility = JavaVersion.VERSION_17
    targetCompatibility = JavaVersion.VERSION_17
}
=======

>>>>>>> bec2a8e3
group = "org.openrewrite.recipe"
description = "The first Static Analysis and REMEDIATION tool"

val rewriteVersion = rewriteRecipe.rewriteVersion.get()
dependencies {
    compileOnly("org.projectlombok:lombok:latest.release")
    annotationProcessor("org.projectlombok:lombok:latest.release")
    testImplementation("org.projectlombok:lombok:latest.release")

    implementation(platform("org.openrewrite:rewrite-bom:${rewriteVersion}"))
    implementation("org.openrewrite:rewrite-java")
    implementation("org.openrewrite:rewrite-groovy:${rewriteVersion}")
    implementation("org.openrewrite:rewrite-kotlin:${rewriteVersion}")
    implementation("org.openrewrite:rewrite-csharp:${rewriteVersion}")
    implementation("org.openrewrite.meta:rewrite-analysis:${rewriteVersion}")
    implementation("org.apache.commons:commons-text:latest.release")

    annotationProcessor("org.openrewrite:rewrite-templating:${rewriteVersion}")
    implementation("org.openrewrite:rewrite-templating:${rewriteVersion}")
    compileOnly("com.google.errorprone:error_prone_core:2.+:with-dependencies") {
        exclude("com.google.auto.service", "auto-service-annotations")
    }

    testImplementation("org.jetbrains:annotations:24.+")
    testImplementation("org.openrewrite:rewrite-groovy")
    testImplementation("org.junit-pioneer:junit-pioneer:2.0.1")
    testImplementation("junit:junit:4.13.2")

    testImplementation("com.google.code.gson:gson:latest.release")

    testRuntimeOnly("org.openrewrite:rewrite-java-17")
    testRuntimeOnly("com.google.code.findbugs:jsr305:latest.release")
}<|MERGE_RESOLUTION|>--- conflicted
+++ resolved
@@ -3,17 +3,7 @@
 plugins {
     id("org.openrewrite.build.recipe-library") version "latest.release"
 }
-<<<<<<< HEAD
-java {
-    toolchain {
-        languageVersion = JavaLanguageVersion.of(17)
-    }
-    sourceCompatibility = JavaVersion.VERSION_17
-    targetCompatibility = JavaVersion.VERSION_17
-}
-=======
 
->>>>>>> bec2a8e3
 group = "org.openrewrite.recipe"
 description = "The first Static Analysis and REMEDIATION tool"
 
