/*
 * Copyright 2024 the original author or authors.
 * <p>
 * Licensed under the Moderne Source Available License (the "License");
 * you may not use this file except in compliance with the License.
 * You may obtain a copy of the License at
 * <p>
 * https://docs.moderne.io/licensing/moderne-source-available-license
 * <p>
 * Unless required by applicable law or agreed to in writing, software
 * distributed under the License is distributed on an "AS IS" BASIS,
 * WITHOUT WARRANTIES OR CONDITIONS OF ANY KIND, either express or implied.
 * See the License for the specific language governing permissions and
 * limitations under the License.
 */
package org.openrewrite.staticanalysis;

import org.openrewrite.ExecutionContext;
import org.openrewrite.Recipe;
import org.openrewrite.TreeVisitor;
import org.openrewrite.java.JavaIsoVisitor;
import org.openrewrite.java.tree.Comment;
import org.openrewrite.java.tree.J;
import org.openrewrite.java.tree.Space;
import org.openrewrite.java.tree.Statement;

import java.time.Duration;
import java.util.*;

public class RemoveExtraSemicolons extends Recipe {

    @Override
    public String getDisplayName() {
        return "Remove extra semicolons";
    }

    @Override
    public String getDescription() {
        //language=markdown
        return "Removes not needed semicolons. Semicolons are considered not needed:\n" +
<<<<<<< HEAD
                "* Optional semicolons at the end of try-with-resources,\n" +
                "* after the last enum value if no field or method is defined,\n" +
=======
                "* Optional semicolons at the end of try-with-resources\n" +
                "* after the last enum value if no field or method is defined\n" +
>>>>>>> a8efc83f
                "* no statement between two semicolon.";
    }

    @Override
    public Set<String> getTags() {
        return new LinkedHashSet<>(Arrays.asList("RSPEC-S1116", "RSPEC-S2959"));
    }

    @Override
    public Duration getEstimatedEffortPerOccurrence() {
        return Duration.ofMinutes(1);
    }

    @SuppressWarnings("ConstantConditions")
    @Override
    public TreeVisitor<?, ExecutionContext> getVisitor() {
        return new JavaIsoVisitor<ExecutionContext>() {

            @Override
            public J.Block visitBlock(final J.Block block, final ExecutionContext ctx) {
                final Iterator<Statement> iterator = block.getStatements().iterator();
                final List<Statement> result = new ArrayList<>();
                while (iterator.hasNext()) {
                    Statement statement = iterator.next();
                    if (statement instanceof J.Empty) {
                        nextNonEmptyAggregatedWithComments(statement, iterator)
                                .ifPresent(nextLine -> {
                                    String whitespace = statement.getPrefix().getWhitespace();
                                    if (!whitespace.contains("\n") && nextLine.getComments().isEmpty())  {
                                        result.add(nextLine);
                                    } else {
                                        Space updatedPrefix = nextLine.getPrefix().withWhitespace(whitespace);
                                        result.add(nextLine.withPrefix(updatedPrefix));
                                    }
                                });
                    } else {
                        result.add(statement);
                    }
                }
                return super.visitBlock(block.withStatements(result), ctx);
            }

            @Override
            public J.Try.Resource visitTryResource(J.Try.Resource tr, ExecutionContext ctx) {
                J.Try _try = getCursor().dropParentUntil(J.Try.class::isInstance).getValue();
                if (_try.getResources().isEmpty() ||
                        _try.getResources().get(_try.getResources().size() - 1) != tr ||
                        !_try.getResources().get(_try.getResources().size() - 1).isTerminatedWithSemicolon()) {
                    return tr;
                }
                return tr.withTerminatedWithSemicolon(false);
            }

            @Override
            public J.EnumValueSet visitEnumValueSet(J.EnumValueSet enums, ExecutionContext ctx) {
                J.EnumValueSet e = super.visitEnumValueSet(enums, ctx);
                if (getCursor().firstEnclosing(J.Block.class).getStatements().size() == 1) {
                    e = e.withTerminatedWithSemicolon(false);
                }
                return e;
            }
        };
    }

    private Optional<Statement> nextNonEmptyAggregatedWithComments(Statement current, Iterator<Statement> iterator) {
        List<Comment> comments = new ArrayList<>(current.getComments());
        while (iterator.hasNext()) {
            Statement statement = iterator.next();
            comments.addAll(statement.getComments());
            if (!(statement instanceof J.Empty)) {
                return Optional.of(statement.withComments(comments));
            }
        }
        return Optional.empty();
    }
}<|MERGE_RESOLUTION|>--- conflicted
+++ resolved
@@ -38,13 +38,8 @@
     public String getDescription() {
         //language=markdown
         return "Removes not needed semicolons. Semicolons are considered not needed:\n" +
-<<<<<<< HEAD
-                "* Optional semicolons at the end of try-with-resources,\n" +
-                "* after the last enum value if no field or method is defined,\n" +
-=======
                 "* Optional semicolons at the end of try-with-resources\n" +
                 "* after the last enum value if no field or method is defined\n" +
->>>>>>> a8efc83f
                 "* no statement between two semicolon.";
     }
 
