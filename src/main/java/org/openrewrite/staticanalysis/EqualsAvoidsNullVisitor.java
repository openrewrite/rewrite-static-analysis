--- conflicted
+++ resolved
@@ -25,6 +25,7 @@
 import org.openrewrite.java.tree.*;
 import org.openrewrite.marker.Markers;
 
+import static java.lang.String.valueOf;
 import static java.util.Collections.singletonList;
 import static java.util.Objects.requireNonNull;
 
@@ -47,25 +48,19 @@
 public class EqualsAvoidsNullVisitor<P> extends JavaVisitor<P> {
 
     private static final MethodMatcher EQUALS = new MethodMatcher("java.lang.String " + "equals(java.lang.Object)");
-    private static final MethodMatcher EQUALS_IGNORE_CASE = new MethodMatcher("java.lang.String " + "equalsIgnoreCase(java.lang.String)");
-    private static final MethodMatcher COMPARE_TO = new MethodMatcher("java.lang.String " + "compareTo(java.lang.String)");
-    private static final MethodMatcher COMPARE_TO_IGNORE_CASE = new MethodMatcher("java.lang.String " + "compareToIgnoreCase(java.lang.String)");
-    private static final MethodMatcher CONTENT_EQUALS = new MethodMatcher("java.lang.String " + "contentEquals(java.lang.CharSequence)");
+    private static final MethodMatcher EQUALS_IGNORE_CASE = new MethodMatcher("java.lang.String " + "equalsIgnoreCase" +
+            "(java.lang.String)");
+    private static final MethodMatcher COMPARE_TO = new MethodMatcher("java.lang.String " + "compareTo(java.lang" +
+            ".String)");
+    private static final MethodMatcher COMPARE_TO_IGNORE_CASE = new MethodMatcher("java.lang.String " +
+            "compareToIgnoreCase(java.lang.String)");
+    private static final MethodMatcher CONTENT_EQUALS = new MethodMatcher("java.lang.String " + "contentEquals(java" +
+            ".lang.CharSequence)");
 
     EqualsAvoidsNullStyle style;
 
     @Override
     public J visitMethodInvocation(J.MethodInvocation method, P p) {
-<<<<<<< HEAD
-        J.MethodInvocation m = (J.MethodInvocation) super.visitMethodInvocation(method, p);
-        if (m.getSelect() != null &&
-                !(m.getSelect() instanceof J.Literal) &&
-                m.getArguments().get(0) instanceof J.Literal &&
-                isStringComparisonMethod(m)) {
-            return literalsFirstInComparisonsBinaryCheck(m, getCursor().getParentTreeCursor().getValue());
-        }
-        return m;
-=======
         return visitMethodInvocation((J.MethodInvocation) super.visitMethodInvocation(method, p));
     }
 
@@ -80,7 +75,6 @@
     private boolean isStringExpressionAndComparisonMethod(final J.MethodInvocation m) {
         return valueOf(String.class).contains(valueOf(requireNonNull(m.getSelect()).getType()))
                 && isStringComparisonMethod(m);
->>>>>>> d22f9d70
     }
 
     private boolean isStringComparisonMethod(J.MethodInvocation methodInvocation) {
@@ -123,8 +117,10 @@
     private void handleBinaryExpression(J.MethodInvocation m, J.Binary binary) {
         if (binary.getOperator() == J.Binary.Type.And && binary.getLeft() instanceof J.Binary) {
             J.Binary potentialNullCheck = (J.Binary) binary.getLeft();
-            if (isNullLiteral(potentialNullCheck.getLeft()) && matchesSelect(potentialNullCheck.getRight(), requireNonNull(m.getSelect())) ||
-                    isNullLiteral(potentialNullCheck.getRight()) && matchesSelect(potentialNullCheck.getLeft(), requireNonNull(m.getSelect()))) {
+            if (isNullLiteral(potentialNullCheck.getLeft()) && matchesSelect(potentialNullCheck.getRight(),
+                    requireNonNull(m.getSelect())) ||
+                    isNullLiteral(potentialNullCheck.getRight()) && matchesSelect(potentialNullCheck.getLeft(),
+                            requireNonNull(m.getSelect()))) {
                 doAfterVisit(new RemoveUnnecessaryNullCheck<>(binary));
             }
         }
