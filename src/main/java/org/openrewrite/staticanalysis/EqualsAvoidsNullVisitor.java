/*
 * Copyright 2020 the original author or authors.
 * <p>
 * Licensed under the Apache License, Version 2.0 (the "License");
 * you may not use this file except in compliance with the License.
 * You may obtain a copy of the License at
 * <p>
 * https://www.apache.org/licenses/LICENSE-2.0
 * <p>
 * Unless required by applicable law or agreed to in writing, software
 * distributed under the License is distributed on an "AS IS" BASIS,
 * WITHOUT WARRANTIES OR CONDITIONS OF ANY KIND, either express or implied.
 * See the License for the specific language governing permissions and
 * limitations under the License.
 */
package org.openrewrite.staticanalysis;

import lombok.EqualsAndHashCode;
import lombok.Value;
import org.jspecify.annotations.Nullable;
import org.openrewrite.Tree;
import org.openrewrite.java.JavaVisitor;
import org.openrewrite.java.MethodMatcher;
import org.openrewrite.java.style.EqualsAvoidsNullStyle;
import org.openrewrite.java.tree.*;
import org.openrewrite.marker.Markers;

import static java.util.Collections.singletonList;
import static java.util.Objects.requireNonNull;

/**
 * A visitor that identifies and addresses potential issues related to
 * the use of {@code equals} methods in Java, particularly to avoid
 * null pointer exceptions when comparing strings.
 * <p>
 * This visitor looks for method invocations of {@code equals},
 * {@code equalsIgnoreCase}, {@code compareTo}, and {@code contentEquals},
 * and performs optimizations to ensure null checks are correctly applied.
 * <p>
 * For more details, refer to the PMD best practices:
 * <a href="https://pmd.github.io/pmd/pmd_rules_java_bestpractices.html#LiteralsFirstInComparisons">Literals First in Comparisons</a>
 *
 * @param <P> The type of the parent context used for visiting the AST.
 */
@Value
@EqualsAndHashCode(callSuper = false)
public class EqualsAvoidsNullVisitor<P> extends JavaVisitor<P> {

    private static final MethodMatcher EQUALS = new MethodMatcher("java.lang.String " + "equals(java.lang.Object)");
    private static final MethodMatcher EQUALS_IGNORE_CASE = new MethodMatcher("java.lang.String " + "equalsIgnoreCase(java.lang.String)");
    private static final MethodMatcher COMPARE_TO = new MethodMatcher("java.lang.String " + "compareTo(java.lang.String)");
    private static final MethodMatcher COMPARE_TO_IGNORE_CASE = new MethodMatcher("java.lang.String " + "compareToIgnoreCase(java.lang.String)");
    private static final MethodMatcher CONTENT_EQUALS = new MethodMatcher("java.lang.String " + "contentEquals(java.lang.CharSequence)");

    EqualsAvoidsNullStyle style;

    @Override
    public J visitMethodInvocation(J.MethodInvocation method, P p) {
        J.MethodInvocation m = (J.MethodInvocation) super.visitMethodInvocation(method, p);
        if (m.getSelect() != null &&
<<<<<<< HEAD
                !(m.getSelect() instanceof J.Literal) &&
                m.getArguments().get(0) instanceof J.Literal &&
                isStringComparisonMethod(m)) {
=======
            !(m.getSelect() instanceof J.Literal) &&
            !m.getArguments().isEmpty() &&
            m.getArguments().get(0) instanceof J.Literal &&
            isStringComparisonMethod(m)) {
>>>>>>> 8a0343b2
            return literalsFirstInComparisonsBinaryCheck(m, getCursor().getParentTreeCursor().getValue());
        }
        return m;
    }

    private boolean isStringComparisonMethod(J.MethodInvocation methodInvocation) {
        return EQUALS.matches(methodInvocation) ||
                !style.getIgnoreEqualsIgnoreCase() &&
                        EQUALS_IGNORE_CASE.matches(methodInvocation) ||
                COMPARE_TO.matches(methodInvocation) ||
                COMPARE_TO_IGNORE_CASE.matches(methodInvocation) ||
                CONTENT_EQUALS.matches(methodInvocation);
    }

    private Expression literalsFirstInComparisonsBinaryCheck(J.MethodInvocation m, P parent) {
        if (parent instanceof J.Binary) {
            handleBinaryExpression(m, (J.Binary) parent);
        }
        return getExpression(m, m.getArguments().get(0));
    }

    private static Expression getExpression(J.MethodInvocation m, Expression firstArgument) {
        return firstArgument.getType() == JavaType.Primitive.Null ?
                literalsFirstInComparisonsNull(m, firstArgument) :
                literalsFirstInComparisons(m, firstArgument);
    }

    private static J.Binary literalsFirstInComparisonsNull(J.MethodInvocation m, Expression firstArgument) {
        return new J.Binary(Tree.randomId(),
                m.getPrefix(),
                Markers.EMPTY,
                requireNonNull(m.getSelect()),
                JLeftPadded.build(J.Binary.Type.Equal).withBefore(Space.SINGLE_SPACE),
                firstArgument.withPrefix(Space.SINGLE_SPACE),
                JavaType.Primitive.Boolean);
    }

    private static J.MethodInvocation literalsFirstInComparisons(J.MethodInvocation m, Expression firstArgument) {
        return m.withSelect(firstArgument.withPrefix(requireNonNull(m.getSelect()).getPrefix()))
                .withArguments(singletonList(m.getSelect().withPrefix(Space.EMPTY)));
    }

    private void handleBinaryExpression(J.MethodInvocation m, J.Binary binary) {
        if (binary.getOperator() == J.Binary.Type.And && binary.getLeft() instanceof J.Binary) {
            J.Binary potentialNullCheck = (J.Binary) binary.getLeft();
            if (isNullLiteral(potentialNullCheck.getLeft()) && matchesSelect(potentialNullCheck.getRight(), requireNonNull(m.getSelect())) ||
                isNullLiteral(potentialNullCheck.getRight()) && matchesSelect(potentialNullCheck.getLeft(), requireNonNull(m.getSelect()))) {
                doAfterVisit(new RemoveUnnecessaryNullCheck<>(binary));
            }
        }
    }

    private boolean isNullLiteral(Expression expression) {
        return expression instanceof J.Literal && ((J.Literal) expression).getType() == JavaType.Primitive.Null;
    }

    private boolean matchesSelect(Expression expression, Expression select) {
        return expression.printTrimmed(getCursor()).replaceAll("\\s", "")
                .equals(select.printTrimmed(getCursor()).replaceAll("\\s", ""));
    }

    private static class RemoveUnnecessaryNullCheck<P> extends JavaVisitor<P> {

        private final J.Binary scope;

        boolean done;

        public RemoveUnnecessaryNullCheck(J.Binary scope) {
            this.scope = scope;
        }

        @Override
        public @Nullable J visit(@Nullable Tree tree, P p) {
            if (done) {
                return (J) tree;
            }
            return super.visit(tree, p);
        }

        @Override
        public J visitBinary(J.Binary binary, P p) {
            if (scope.isScope(binary)) {
                done = true;
                return binary.getRight().withPrefix(Space.EMPTY);
            }
            return super.visitBinary(binary, p);
        }
    }
}<|MERGE_RESOLUTION|>--- conflicted
+++ resolved
@@ -58,16 +58,10 @@
     public J visitMethodInvocation(J.MethodInvocation method, P p) {
         J.MethodInvocation m = (J.MethodInvocation) super.visitMethodInvocation(method, p);
         if (m.getSelect() != null &&
-<<<<<<< HEAD
-                !(m.getSelect() instanceof J.Literal) &&
-                m.getArguments().get(0) instanceof J.Literal &&
-                isStringComparisonMethod(m)) {
-=======
             !(m.getSelect() instanceof J.Literal) &&
             !m.getArguments().isEmpty() &&
             m.getArguments().get(0) instanceof J.Literal &&
             isStringComparisonMethod(m)) {
->>>>>>> 8a0343b2
             return literalsFirstInComparisonsBinaryCheck(m, getCursor().getParentTreeCursor().getValue());
         }
         return m;
@@ -75,11 +69,11 @@
 
     private boolean isStringComparisonMethod(J.MethodInvocation methodInvocation) {
         return EQUALS.matches(methodInvocation) ||
-                !style.getIgnoreEqualsIgnoreCase() &&
-                        EQUALS_IGNORE_CASE.matches(methodInvocation) ||
-                COMPARE_TO.matches(methodInvocation) ||
-                COMPARE_TO_IGNORE_CASE.matches(methodInvocation) ||
-                CONTENT_EQUALS.matches(methodInvocation);
+               !style.getIgnoreEqualsIgnoreCase() &&
+               EQUALS_IGNORE_CASE.matches(methodInvocation) ||
+               COMPARE_TO.matches(methodInvocation) ||
+               COMPARE_TO_IGNORE_CASE.matches(methodInvocation) ||
+               CONTENT_EQUALS.matches(methodInvocation);
     }
 
     private Expression literalsFirstInComparisonsBinaryCheck(J.MethodInvocation m, P parent) {
