--- conflicted
+++ resolved
@@ -160,29 +160,12 @@
                     return javadoc;
                 }
 
-<<<<<<< HEAD
-                @Override
-                public Javadoc visitParameter(Javadoc.Parameter parameter, ExecutionContext ctx) {
-                    if (parameter.getDescription().stream().allMatch(org.openrewrite.java.tree.Javadoc.LineBreak.class::isInstance)) {
-                        return null;
-                    }
-                    return super.visitParameter(parameter, ctx);
-                }
-
-                @Override
-                public Javadoc visitReturn(Javadoc.Return aReturn, ExecutionContext ctx) {
-                    if (aReturn.getDescription().stream().allMatch(org.openrewrite.java.tree.Javadoc.LineBreak.class::isInstance)) {
-                        return null;
-                    }
-                    return super.visitReturn(aReturn, ctx);
-=======
                 public boolean isEmptyParameter(Javadoc.Parameter parameter) {
                     return parameter.getDescription().stream().allMatch(it -> it instanceof Javadoc.LineBreak);
                 }
 
                 public boolean isEmptyReturn(Javadoc.Return aReturn) {
                     return aReturn.getDescription().stream().allMatch(it -> it instanceof Javadoc.LineBreak);
->>>>>>> 3fcd9316
                 }
 
                 public boolean isEmptyErroneous(Javadoc.Erroneous erroneous) {
