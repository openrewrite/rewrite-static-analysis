/*
 * Copyright 2024 the original author or authors.
 * <p>
 * Licensed under the Moderne Source Available License (the "License");
 * you may not use this file except in compliance with the License.
 * You may obtain a copy of the License at
 * <p>
 * https://docs.moderne.io/licensing/moderne-source-available-license
 * <p>
 * Unless required by applicable law or agreed to in writing, software
 * distributed under the License is distributed on an "AS IS" BASIS,
 * WITHOUT WARRANTIES OR CONDITIONS OF ANY KIND, either express or implied.
 * See the License for the specific language governing permissions and
 * limitations under the License.
 */
package org.openrewrite.staticanalysis;

import org.junit.jupiter.api.Test;
import org.openrewrite.DocumentExample;
import org.openrewrite.Issue;
import org.openrewrite.java.JavaParser;
import org.openrewrite.test.RecipeSpec;
import org.openrewrite.test.RewriteTest;

import static org.openrewrite.java.Assertions.java;

@SuppressWarnings("ALL")
class RemoveRedundantTypeCastTest implements RewriteTest {
    @Override
    public void defaults(RecipeSpec spec) {
        spec.recipe(new RemoveRedundantTypeCast());
    }

    @DocumentExample
    @Test
    void downCastParameterizedTypes() {
        rewriteRun(
          //language=java
          java(
            """
              import java.util.List;

              class Test {
                  Object o = (List<String>) method();
                  Object o2 = (List<? extends String>) method();
                  Object o3 = (List<? super String>) method();

                  List<String> method() {
                      return null;
                  }
              }
              """,
            """
              import java.util.List;

              class Test {
                  Object o = method();
                  Object o2 = method();
                  Object o3 = method();

                  List<String> method() {
                      return null;
                  }
              }
              """
          )
        );
    }

    @Issue("https://github.com/openrewrite/rewrite/issues/1784")
    @Test
    void objectToObjectArray() {
        rewriteRun(
          //language=java
          java(
            """
              class Test {
                  void method(Object array) {
                      Object[] o = (Object[]) array;
                  }
              }
              """
          )
        );
    }

    @Issue("https://github.com/openrewrite/rewrite/issues/1783")
    @Test
    void parametersDoNotMatch() {
        rewriteRun(
          //language=java
          java(
            """
              import java.util.Collection;

              class Test {
                  Class<? extends Collection<String>> test = (Class<? extends Collection<String>>) get();

                  Class<?> get() {
                      return null;
                  }
              }
              """
          )
        );
    }

    @Test
    void primitiveCast() {
        rewriteRun(
          //language=java
          java(
            """
              import java.io.DataOutputStream;

              class Test {
                  void m(DataOutputStream out) {
                      out.writeByte((byte) 0xff);
                      out.writeDouble((double) 42);
                  }
              }
              """
          )
        );
    }


    @Test
    void genericTypeVariableCast() {
        rewriteRun(
          //language=java
          java(
            """
              import java.util.Iterator;

              class GenericNumberIterable<T extends Number> implements Iterable<T> {

                  private final Iterable<Number> wrappedIterable;

                  GenericNumberIterable(Iterable<Number> wrap) {
                      this.wrappedIterable = wrap;
                  }

                  @Override
                  public Iterator<T> iterator() {
                      final Iterator<Number> iter = wrappedIterable.iterator();

                      return new Iterator<T>() {
                          @Override
                          public boolean hasNext() {
                              return iter.hasNext();
                          }

                          @Override
                          @SuppressWarnings("unchecked")
                          public T next() {
                              return (T) iter.next();
                          }

                          @Override
                          public void remove() {
                              throw new UnsupportedOperationException();
                          }
                      };
                  }
              }
              """
          )
        );
    }

    @Issue("https://github.com/openrewrite/rewrite/issues/1739")
    @Test
    void changeTypeCastInReturn() {
        rewriteRun(
          //language=java
          java(
            """
              import java.util.*;

              class Test {
                  public <T extends Collection<String>> T test() {
                      return (T) get();
                  }
                  public List<String> get() {
                      return List.of("a", "b", "c");
                  }
              }
              """
          )
        );
    }

    @Test
    void nonSamParameter() {
        rewriteRun(
          //language=java
          java(
            """
              import java.util.*;

              class Test {
                  public boolean foo() {
                      return Objects.equals("x", (Comparable<String>) (s) -> 1);
                  }
              }
              """
          )
        );
    }

    @Issue("https://github.com/openrewrite/rewrite/issues/1647")
    @Test
    void redundantTypeCast() {
        rewriteRun(
          //language=java
          java(
            """
              class Test {
                  String s = (String) "";
                  String s2 = (String) method();

                  String method() {
                      return null;
                  }
              }
              """,
            """
              class Test {
                  String s = "";
                  String s2 = method();

                  String method() {
                      return null;
                  }
              }
              """
          )
        );
    }

    @Test
    void wildcardGenericsInTargetType() {
        rewriteRun(
          //language=java
          java(
            """
              import java.util.List;

              class Test {
                  Object o = null;
                  List<?> l = (List<?>) o;
                  List<?> l2 = (List) o;
              }
              """
          )
        );
    }

    @Test
    void keepCastWithMethodOverloads() {
        rewriteRun(
          //language=java
          java(
            """
              class Test {
                  void visit(Integer i) {
                      visit((Number) i);
                  }
                  void visit(Number n) {
                  }
                  void visitAll(Integer... i) {
                      visitAll((Number[]) i);
                  }
                  void visitAll(Number... n) {
                  }
              }
              """
          )
        );
    }

    @Test
    void varargsCall() {
        rewriteRun(
          //language=java
          java(
            """
              class Test {
                  void m(String... s) {
                  }
                  void foo() {
                      m("1", (String) "2");
                  }
              }
              """,
            """
              class Test {
                  void m(String... s) {
                  }
                  void foo() {
                      m("1", "2");
                  }
              }
              """
          )
        );
    }

    @Issue("https://github.com/openrewrite/rewrite/issues/1647")
    @Test
    void downCast() {
        rewriteRun(
          //language=java
          java(
            """
              class Test {
                  Object o = (String) "";
                  Object o2 = (String) method();

                  String method() {
                      return null;
                  }
              }
              """,
            """
              class Test {
                  Object o = "";
                  Object o2 = method();

                  String method() {
                      return null;
                  }
              }
              """
          )
        );
    }

<<<<<<< HEAD
    @DocumentExample
    @Test
    void downCastParameterizedTypes() {
        rewriteRun(
          //language=java
          java(
            """
              import java.util.List;

              class Test {
                  Object o = (List<String>) method();
                  Object o2 = (List<? extends String>) method();
                  Object o3 = (List<? super String>) method();

                  List<String> method() {
                      return null;
                  }
              }
              """,
            """
              import java.util.List;

              class Test {
                  Object o = method();
                  Object o2 = method();
                  Object o3 = method();

                  List<String> method() {
                      return null;
                  }
              }
              """
          )
        );
    }

=======
>>>>>>> b6f364b3
    @Issue("https://github.com/openrewrite/rewrite/issues/1647")
    @Test
    void downCastExtendedObject() {
        rewriteRun(
          //language=java
          java(
            """
              class Test {
              }
              """
          ),
          //language=java
          java(
            """
              class ExtendTest extends Test {
                  Test extendTest = (ExtendTest) new ExtendTest();
              }
              """,
            """
              class ExtendTest extends Test {
                  Test extendTest = new ExtendTest();
              }
              """
          )
        );
    }

    @Issue("https://github.com/openrewrite/rewrite/issues/1647")
    @Test
    void downCastExtendedObjectArray() {
        rewriteRun(
          //language=java
          java(
            """
              class Test {
              }
              """
          ),
          //language=java
          java(
            """
              class ExtendTest extends Test {
                  Test[][] extendTestArray = (ExtendTest[][]) new ExtendTest[0][0];
              }
              """,
            """
              class ExtendTest extends Test {
                  Test[][] extendTestArray = new ExtendTest[0][0];
              }
              """
          )
        );
    }


    @Test
    void lambdaWithComplexTypeInference() {
        rewriteRun(
          //language=java
          java(
            """
              import java.util.LinkedHashMap;
              import java.util.Map;
              import java.util.function.Supplier;
              import java.util.stream.Collectors;

              class Test {
                  void method() {
                      Object o2 = new MapDropdownChoice<String, Integer>(
                              (Supplier<Map<String, Integer>>) () -> {
                                  Map<String, Integer> choices = Map.of("id1", 2);
                                  return choices.entrySet().stream()
                                          .collect(Collectors.toMap(Map.Entry::getKey, Map.Entry::getValue,
                                                  (e1, e2) -> e1, LinkedHashMap::new));
                              });
                  }
              }

              class MapDropdownChoice<K, V> {
                  public MapDropdownChoice(Supplier<? extends Map<K, ? extends V>> choiceMap) {
                  }
              }
              """
          )
        );
    }

    @Test
    void returnPrimitiveIntToWrapperLong() {
        rewriteRun(
          //language=java
          java(
            """
              class Test {
                  Long method() {
                      return (long) 1;
                  }
              }
              """
          )
        );
    }

    @Test
    void castWildcard() {
        rewriteRun(
          //language=java
          java(
            """
              import java.util.ArrayList;
              import java.util.List;

              class Test {
                  void method() {
                      List<? extends Number> list = new ArrayList<>();
                      List<Number> n = (List<Number>) list;
                  }
              }
              """
          )
        );
    }

    @Test
    void removeImport() {
        rewriteRun(
          //language=java
          java(
            """
              import java.util.ArrayList;
              import java.util.List;

              class Test {
                  List method(List list) {
                      return (ArrayList) list;
                  }
              }
              """,
            """
              import java.util.List;

              class Test {
                  List method(List list) {
                      return list;
                  }
              }
              """
          )
        );
    }

    @Test
    void retainCastInMarshaller() {
        rewriteRun(
          spec -> spec.parser(JavaParser.fromJavaVersion()
            //language=java
            .dependsOn(
              """
                package org.glassfish.jaxb.core.marshaller;
                import java.io.IOException;
                import java.io.Writer;

                public interface CharacterEscapeHandler {
                    void escape( char[] ch, int start, int length, boolean isAttVal, Writer out ) throws IOException;\s
                }
                """,
              """
                package javax.xml.bind;

                public interface Marshaller {
                    void setProperty(String var1, Object var2);
                }
                """
            )
          ),
          //language=java
          java(
            """
              import javax.xml.bind.Marshaller;
              import org.glassfish.jaxb.core.marshaller.CharacterEscapeHandler;

              class Foo {
                void bar(Marshaller marshaller) {
                  marshaller.setProperty("org.glassfish.jaxb.characterEscapeHandler", (CharacterEscapeHandler) (ch, start, length, isAttVal, out) -> {
                  });
                }
              }
              """
          )
        );
    }

    @Test
    void dontRemoveNecessaryDowncast() {
        rewriteRun(
          spec -> spec.recipe(new RemoveRedundantTypeCast()),
          // language=java
          java(
            """
            package com.helloworld;

            import java.util.Optional;

            public class Foo {
                public interface Bar {}

                public static class BarImpl implements Bar {}

                private Bar getBar() {
                    return new BarImpl();
                }

                private BarImpl getBarImpl() {
                    return new BarImpl();
                }

                public Bar baz() {
                 return Optional.of((Bar) getBarImpl()).orElse(getBar());
               }
            }
            """));
    }
}
<|MERGE_RESOLUTION|>--- conflicted
+++ resolved
@@ -337,8 +337,6 @@
         );
     }
 
-<<<<<<< HEAD
-    @DocumentExample
     @Test
     void downCastParameterizedTypes() {
         rewriteRun(
@@ -374,8 +372,6 @@
         );
     }
 
-=======
->>>>>>> b6f364b3
     @Issue("https://github.com/openrewrite/rewrite/issues/1647")
     @Test
     void downCastExtendedObject() {
