/*
 * Copyright 2024 the original author or authors.
 * <p>
 * Licensed under the Moderne Source Available License (the "License");
 * you may not use this file except in compliance with the License.
 * You may obtain a copy of the License at
 * <p>
 * https://docs.moderne.io/licensing/moderne-source-available-license
 * <p>
 * Unless required by applicable law or agreed to in writing, software
 * distributed under the License is distributed on an "AS IS" BASIS,
 * WITHOUT WARRANTIES OR CONDITIONS OF ANY KIND, either express or implied.
 * See the License for the specific language governing permissions and
 * limitations under the License.
 */
package org.openrewrite.staticanalysis;

import org.junit.jupiter.api.Disabled;
import org.junit.jupiter.api.Nested;
import org.junit.jupiter.api.Test;
import org.openrewrite.DocumentExample;
import org.openrewrite.Issue;
import org.openrewrite.test.RecipeSpec;
import org.openrewrite.test.RewriteTest;

import static org.openrewrite.java.Assertions.java;

@SuppressWarnings({"ClassInitializerMayBeStatic", "StatementWithEmptyBody", "ConstantConditions", "SequencedCollectionMethodCanBeUsed"})
class EqualsAvoidsNullTest implements RewriteTest {

    @Override
    public void defaults(RecipeSpec spec) {
        spec.recipe(new EqualsAvoidsNull());
    }

    @DocumentExample
    @Test
    void invertConditional() {
        rewriteRun(
          //language=java
          java(
            """
              public class A {
                  {
                      String s = null;
                      if(s.equals("test")) {}
                      if(s.equalsIgnoreCase("test")) {}
                      System.out.println(s.contentEquals("test"));
                  }
              }
              """,
            """
              public class A {
                  {
                      String s = null;
                      if("test".equals(s)) {}
                      if("test".equalsIgnoreCase(s)) {}
                      System.out.println("test".contentEquals(s));
                  }
              }
              """
          )
        );
    }

    @Test
    void leaveCharAlone() {
        rewriteRun(
<<<<<<< HEAD
          //language=java
          java(
            """
=======
            //language=java
            java(
              """
>>>>>>> 4fa996ad
              import java.util.List;

              class A {
                  boolean compareToPrimitiveTypes(List<Object> objects) {
                      return objects.get(0).equals(1) || objects.get(0).equals('a');
                  }
              }
              """
          )
        );
    }

    @Test
    void removeUnnecessaryNullCheck() {
        rewriteRun(
          //language=java
          java(
            """
              public class A {
                  {
                      String s = null;
                      if(s != null && s.equals("test")) {}
                      if(null != s && s.equals("test")) {}
                  }
              }
              """,
            """
              public class A {
                  {
                      String s = null;
                      if("test".equals(s)) {}
                      if("test".equals(s)) {}
                  }
              }
              """
          )
        );
    }

    @Test
    void nullLiteral() {
        rewriteRun(
          //language=java
          java("""
              public class A {
                    void foo(String s) {
                        if(s.equals(null)) {
                        }
                    }
                }
              """,
            """
              public class A {
                    void foo(String s) {
                        if(s == null) {
                        }
                    }
                }
              """)
        );
    }

    @Test
    void ObjectEquals() {
        rewriteRun(
          //language=java
          java(
            """
              class A {
                  void foo(Object s) {
                      if (s.equals("null")) {
                      }
                  }
              }
              """,
            """
              class A {
                  void foo(Object s) {
                      if ("null".equals(s)) {
                      }
                  }
              }
              """
          )
        );
    }

    @SuppressWarnings("ResultOfMethodCallIgnored")
    @Nested
    class ReplaceConstantMethodArg {

        @Issue("https://github.com/openrewrite/rewrite-static-analysis/pull/398")
        @Test
        void one() {
            rewriteRun(
              // language=java
              java(
                """
                  public class Constants {
                      public static final String FOO = "FOO";
                  }
                  class A {
                      private boolean isFoo(String foo) {
                          return foo.contentEquals(Constants.FOO);
                      }
                  }
                  """,
                """
                  public class Constants {
                      public static final String FOO = "FOO";
                  }
                  class A {
                      private boolean isFoo(String foo) {
                          return Constants.FOO.contentEquals(foo);
                      }
                  }
                  """
              )
            );
        }

        @Test
        void chainedMethodCalls() {
            // language=java
            rewriteRun(
              java(
                """
                  package c;
                  public class Constants {
                      public static final String FOO = "FOO";
                  }
                  """
              ),
              java(
                """
                  class Foo {
                      String getFooType() {
                          return "FOO";
                      }
                      Foo getFOO() {
                          return this;
                      }
                  }
                  """
              ),
              java(
                """
                  import static c.Constants.FOO;
                  class A {
                      boolean filterFoo(final Foo foo) {
                          return foo.getFOO().getFooType().contentEquals(FOO);
                      }
                  }
                  """,
                """
                  import static c.Constants.FOO;
                  class A {
                      boolean filterFoo(final Foo foo) {
                          return FOO.contentEquals(foo.getFOO().getFooType());
                      }
                  }
                  """
              )
            );
        }

        @Test
        void staticImport() {
            rewriteRun(
              // language=java
              java(
                """
                  package c;
                  public class Constants {
                      public static final String FOO = "FOO";
                  }
                  """
              ),
              // language=java
              java(
                """
                  import static c.Constants.FOO;
                  class A {
                      private boolean isFoo(String foo) {
                          return foo.contentEquals(FOO);
                      }
                  }
                  """,
                """
                  import static c.Constants.FOO;
                  class A {
                      private boolean isFoo(String foo) {
                          return FOO.contentEquals(foo);
                      }
                  }
                  """
              )
            );
        }

        @Test
        void multiple() {
            rewriteRun(
              //language=java
              java(
                """
                  public class Constants {
                      public static final String FOO = "FOO";
                  }
                  class A {
                      private boolean isFoo(String foo, String bar) {
                          return foo.equals(Constants.FOO)
                              || bar.contentEquals(Constants.FOO);
                      }
                  }
                  """,
                """
                  public class Constants {
                      public static final String FOO = "FOO";
                  }
                  class A {
                      private boolean isFoo(String foo, String bar) {
                          return Constants.FOO.equals(foo)
                              || Constants.FOO.contentEquals(bar);
                      }
                  }
                  """
              )
            );
        }

        @Test
        void generics() {
            rewriteRun(
              //language=java
              java(
                """
                  import java.util.List;
                  public class Constants {
                      public static final String FOO = "FOO";
                  }
                  class A {
                      private <T> void r(T e) {
                          e.toString().equals(Constants.FOO);
                      }
                  }
                  """,
                """
                  import java.util.List;
                  public class Constants {
                      public static final String FOO = "FOO";
                  }
                  class A {
                      private <T> void r(T e) {
                          Constants.FOO.equals(e.toString());
                      }
                  }
                  """
              )
            );
        }

        @Test
        void lambda() {
            rewriteRun(
              //language=java
              java(
                """
                  import java.util.List;
                  public class Constants {
                      public static final String FOO = "FOO";
                  }
                  class A {
                      private void isFoo(List<Object> list) {
                          list.stream().filter(c -> c.toString().contentEquals(Constants.FOO));
                      }
                  }
                  """,
                """
                  import java.util.List;
                  public class Constants {
                      public static final String FOO = "FOO";
                  }
                  class A {
                      private void isFoo(List<Object> list) {
                          list.stream().filter(c -> Constants.FOO.contentEquals(c.toString()));
                      }
                  }
                  """
              )
            );
        }

        @Test
        @Disabled("Not yet supported")
        void lambdaGenerics() {
            rewriteRun(
              //language=java
              java(
                """
                  import java.util.List;
                  public class Constants {
                      public static final String FOO = "FOO";
                  }
                  class C {
                      boolean c(String k) {
                          return true;
                      }

                      Object get(String k) {
                          return null;
                      }

                      void r(String k, String v) {
                      }
                  }
                  class A {
                      private <T extends C> void rr(List<String> f, T e) {
                          f.stream()
                              .filter(fn -> e.c(fn))
                              .forEach(fn -> e.get(fn).equals(Constants.FOO));
                      }
                  }
                  """,
                """
                  import java.util.List;
                  public class Constants {
                      public static final String FOO = "FOO";
                  }
                  class C {
                      boolean c(String k) {
                          return true;
                      }

                      Object get(String k) {
                          return null;
                      }

                      void r(String k, String v) {
                      }
                  }
                  class A {
                      private <T extends C> void rr(List<String> f, T e) {
                          f.stream()
                              .filter(fn -> e.c(fn))
                              .forEach(fn -> Constants.FOO.equals(e.get(fn)));
                      }
                  }
                  """
              )
            );
        }

        @Test
        void nonStaticNonFinalNoChange() {
            rewriteRun(
              // language=java
              java(
                """
                  public class Constants {
                      public final String FOO = "FOO";
                      public static String BAR = "BAR";
                  }
                  class A {
                      private boolean isFoo(String foo) {
                          return foo.contentEquals(new Constants().FOO);
                      }
                      private boolean isBar(String bar) {
                          return bar.contentEquals(Constants.BAR);
                      }
                  }
                  """
              )
            );
        }

        @Test
        @Issue("https://github.com/openrewrite/rewrite-static-analysis/issues/434")
        void missingWhitespace() {
            rewriteRun(
              // language=java
              java(
                """
                  class A {
                      private static final String FOO = "FOO";

                      boolean withParentExpression(String foo) {
                          return foo != null && foo.equals(FOO);
                      }
                  }
                  """,
                """
                  class A {
                      private static final String FOO = "FOO";

                      boolean withParentExpression(String foo) {
                          return FOO.equals(foo);
                      }
                  }
                  """
              )
            );
        }
    }

    @Issue("https://github.com/openrewrite/rewrite-static-analysis/issues/442")
    @Test
    void retainCompareToAsToNotChangeOrder() {
        rewriteRun(
          //language=java
          java(
            """
              public class A {
                  {
                      String s = null;
                      System.out.println(s.compareTo("test"));
                      System.out.println(s.compareToIgnoreCase("test"));
                  }
              }
              """
          )
        );
    }

    @Issue("https://github.com/openrewrite/rewrite-static-analysis/issues/472")
    @Nested
    class EqualsAvoidsNullNonIdempotent {
        @Test
        void literalAndConstant() {
            rewriteRun(
              spec -> spec.recipe(new EqualsAvoidsNull()),
              // language=java
              java(
                """
                  public class Foo {
                      private static final String FOO = "";
                      public void foo() {
                          FOO.equals("");
                          "".equals(FOO);
                      }
                  }
                  """,
                """
                  public class Foo {
                      private static final String FOO = "";
                      public void foo() {
                          "".equals(FOO);
                          "".equals(FOO);
                      }
                  }
                  """
              ));
        }

        @Test
        void rawOnRaw() {
            rewriteRun(
              //language=java
              java(
                """
                  public class Foo {
                      public void bar() {
                          "FOO".equals("BAR");
                          "FOO".equalsIgnoreCase("BAR");
                      }
                  }
                  """
              )
            );
        }

        @Test
        void referenceOnReference() {
            rewriteRun(
              //language=java
              java(
                """
                  public class Foo {
                      private static final String FOO = null;
                      private static final String BAR = null;
                      public void bar() {
                          BAR.equals(FOO);
                      }
                  }
                  """
              )
            );
        }

        @Test
        void rawOverReference() {
            rewriteRun(
              //language=java
              java(
                """
                  public class Foo {
                      private static final String FOO = null;
                      public void bar(String _null) {
                          String _null2 = null;
                          FOO.equals("RAW");
                          _null.equals("RAW");
                          _null2.equals("RAW");
                      }
                  }
                  """
                , """
                  public class Foo {
                      private static final String FOO = null;
                      public void bar(String _null) {
                          String _null2 = null;
                          "RAW".equals(FOO);
                          "RAW".equals(_null);
                          "RAW".equals(_null2);
                      }
                  }
                  """
              )
            );
        }

        @Test
        void rawOverLocalReference() {
            rewriteRun(
              //language=java
              java(
                """
                  public class Foo {
                      private static final String FOO = null;
                      public void bar(String _null) {
                          String _null1 = null;
                          String _null2 = null;
                          _null.equals(FOO);
                          _null2.equals(FOO);
                          _null.equals(_null);
                          _null2.equals(_null2);
                          _null1.equals(_null2);
                      }
                  }
                  """
                , """
                  public class Foo {
                      private static final String FOO = null;
                      public void bar(String _null) {
                          String _null1 = null;
                          String _null2 = null;
                          FOO.equals(_null);
                          FOO.equals(_null2);
                          _null.equals(_null);
                          _null2.equals(_null2);
                          _null1.equals(_null2);
                      }
                  }
                  """
              )
            );
        }
    }
}<|MERGE_RESOLUTION|>--- conflicted
+++ resolved
@@ -66,15 +66,9 @@
     @Test
     void leaveCharAlone() {
         rewriteRun(
-<<<<<<< HEAD
           //language=java
           java(
             """
-=======
-            //language=java
-            java(
-              """
->>>>>>> 4fa996ad
               import java.util.List;
 
               class A {
