--- conflicted
+++ resolved
@@ -40,11 +40,7 @@
                   StringBuffer buffer = new StringBuffer('a');
                   StringBuilder builder = new StringBuilder('a');
                   char notALiteral = 'c';
-<<<<<<< HEAD
-                  StringBuffer buffer = new StringBuffer(notALiteral);
-=======
                   StringBuffer buffer2 = new StringBuffer(notALiteral);
->>>>>>> e7098b52
               }
               """,
             """
@@ -52,11 +48,7 @@
                   StringBuffer buffer = new StringBuffer("a");
                   StringBuilder builder = new StringBuilder("a");
                   char notALiteral = 'c';
-<<<<<<< HEAD
-                  StringBuffer buffer = new StringBuffer(String.valueOf(notALiteral));
-=======
                   StringBuffer buffer2 = new StringBuffer(String.valueOf(notALiteral));
->>>>>>> e7098b52
               }
               """
           )
